#!/usr/bin/python3
import sys
import numpy as np
from scipy.interpolate import interp1d
from scipy.interpolate import UnivariateSpline

try:
    from Plotter import Plotter
    plotter_available = True
except Exception:
    print("[Maxwell Construction] Plotter is not available.")
    plotter_available = False

from scipy.signal import argrelextrema
from scipy.integrate import quad

import itertools
spinner = itertools.cycle(['-', '/', '|', '\\'])


class Maxwell:
    def __init__(self, filename=None, region_of_interest=None, number_of_points=100, x=None, y=None, tolerance=1e-3, verbose=False):
        self.internal_name = "[Maxwell Construction]"
        print(self.internal_name, "v.0.2.2 [123]")
        self.filename  = filename
        self.tolerance = tolerance
        self.verbose   = verbose

        if region_of_interest != "all": self.region_of_interest = [float(x) for x in region_of_interest.split(":")]
        else: self.region_of_interest = "all"

        self.number_of_points = int(number_of_points)
        self.x = None
        self.y = None

        self.plot = False
        self.can_calculate = True
        # -1 hack
        # 0 -- everything is okay # 1 -- can't | monotonic decay # 2 -- can't | right tail is not long enough ...
        self.internal_error = 0

        self.xdata4fit = None
        self.ydata4fit = None

        self.plotter = None

        self.plottedL = False
        self.plottedC = False
        self.plottedR = False
        self.plottedA = False
        self.plottedData = False

        self.load(x=x,y=y)

    @staticmethod
    def fit_region(x, y): return interp1d(x, y, kind='cubic')

    @staticmethod
    def find_extrems(data, type_extremum="min/max"):
        if type_extremum == "min":
            try: out = data[argrelextrema(data, np.less)]
            except Exception as e: print("Trouble: ", e); out = -100500
            return out
        if type_extremum == "max":
            try: out = data[argrelextrema(data, np.greater)]
            except Exception as e: print("Trouble: ", e); out = -100500
            return out

    @staticmethod
    def get_correct_extremums(data, extrems):
        correct_ext = 0; volume4extr = []
        for extrem in extrems:
            _ = data[:,1] == extrem
            cor_vol = data[:,0][_]
            volume4extr.append(cor_vol)
        try:
            correct_extr_volume = min(volume4extr)
            indx_correct_volume = data[:,0] == correct_extr_volume
            correct_ext = data[:,1][indx_correct_volume]
        except ValueError: return extrems
        return correct_ext

    def plot_data_of_interest(self):
        if self.verbose: print(self.internal_name, "Here is what you have provided... plotting...")
        if plotter_available: self.plotter = Plotter(yname="Pressure", xname="Volumes",xlog=True, ymin="auto", ymax="auto")
        # data of interest
        if not self.plottedData:
            if plotter_available: self.plotter.plot(x=self.xydata4fit[:,0], y=self.xydata4fit[:,1], key_name_f="data_interest")
            self.plottedData=True

    def internal_error_notification(self):
            print("Internal error: ", self.internal_error)

    def check_xy(self, x,y):
        if self.verbose: print(self.internal_name, "checking data...")
        if self.verbose: print(" [Checking on] --> nan...")
        x, y = np.array(x), np.array(y)
        good_values = ~np.isnan(y)
        _x, _y = x[good_values], y[good_values]
        return _x, _y

    def load(self,x=None, y=None):
        try: len(x); array_passed = True
        except TypeError: array_passed = False

        if array_passed: self.x, self.y = self.check_xy(x=x, y=y)
        else:
            if self.filename:
                if self.verbose: print(self.internal_name, f"Opening... [{self.filename}]")
                # 2 colomns formating
                try: self.x, self.y = np.loadtxt(self.filename, unpack=True, usecols=(0,1)); loaded = True
                except Exception as e: print("Trouble:", e); loaded = False
                if not loaded:
                    # used format: <val>\t<val2>\n
                    self.a = _ = []
                    with open(self.filename) as infile:
                        self.lines = lines = infile.read().splitlines()
                        z = [line.split("\t") for line in lines]
                        for i,j in z:
                            if (i != "None" or j != "None") and (i != "nan" and j != "nan"):
                                try:
                                    _.append((float(i), float(j)))
                                except Exception as e:
                                    print("WARNING! ", e, "for i,j '", i, j, "'")
                        self.x, self.y = np.array(_)[:,0], np.array(_)[:,1]
            else:
                print(self.internal_name, "WARNING! You have not provided filename")
                sys.exit(0)

        if self.region_of_interest != "all":
            need_values = (self.x > self.region_of_interest[0]) & (self.x < self.region_of_interest[1])
            self.xdata4fit  = self.x[need_values]
            self.ydata4fit  = self.y[need_values]
        else:
            self.xdata4fit = self.x
            self.ydata4fit = self.y
        self.region_of_interest = [self.x[0], self.x[-1]]
        self.xydata4fit = np.array(list(zip(self.xdata4fit, self.ydata4fit)))
        if self.plot: self.plot_data_of_interest()

        tol_difference = 1.5   # TODO: now it is a HACK. Need to connect splines gap
        extrem1 = Maxwell.find_extrems(self.ydata4fit, "max")
        extrem2 = Maxwell.find_extrems(self.ydata4fit, "min")

        extrem1 = Maxwell.get_correct_extremums(self.xydata4fit, extrem1)
        extrem2 = Maxwell.get_correct_extremums(self.xydata4fit, extrem2)

        if len(extrem1) == 0 or len(extrem2)==0:
            print(self.internal_name + "For this data is impossible to create Maxwell construction...")
            self.can_calculate = False
            self.Maxwell_can_be_extended = False
            self.internal_error = 1
            print("No extrems1/2")

        if abs(extrem1 - extrem2) < tol_difference:
            print(self.internal_name + "For this data is impossible to create Maxwell construction...")
            self.can_calculate = False
            self.Maxwell_can_be_extended = False
            self.internal_error = -1
            print("Difference between extrems less than ", tol_difference, " [could be varied]")

        if self.can_calculate:
            _, _, V1, V2 = self.extremus()  # getting extremus for splitting region
            # compare left pressure and right pressure for extremus
            left_pressure = self.ydata4fit[-1]

            self.fit(part="[R]", V1=V1, V2=V2)
            right_extremum_pressure = self.pressure_fit(V2)[0]
            if left_pressure < right_extremum_pressure:
                print(self.internal_name + "WARNING! Left pressure value is less than right extremum pressure value.\n"
                " It is hard to estimate Maxwell pressure for such system...\n"
                " Aborting...")
                self.can_calculate = False
                self.Maxwell_V1 = self.xdata4fit[-1]
                self.Maxwell_p1 = self.ydata4fit[-1]
                self.Maxwell_p_right_extremum = right_extremum_pressure
                self.Maxwell_can_be_extended = True
                print(f"Left corresponding volume {self.Maxwell_V1}, | pressure {self.Maxwell_p1}, right extremum: {right_extremum_pressure}")
                self.internal_error = 3

        if self.can_calculate: self.calculate_areas()
        if not self.can_calculate:
            self.Maxwell_p = np.nan
            if self.internal_error: self.internal_error_notification()

    def fit(self, part="[A]", V1=0, V2=0):
        def get_x12(part, xydata, V1=0, V2=0):
            # data --> xydata4fit
            if part == "[A]": return (xydata[:,0][0] , xydata[:,0][-1])                   # x1 x2 # [A] -- All
            if part == "[L]": return (xydata[:,0][-1], xydata[:,0][xydata[:,0] < V1][0])
            if part == "[R]": return (xydata[:,0][xydata[:,0] > V2][-1], xydata[:,0][0])
            if part == "[C]": return (xydata[:,0][xydata[:,0] > V1][-1], xydata[:,0][xydata[:,0] < V2][0])

        # Fitting
        self.pressure_fit = Maxwell.fit_region(x=self.xydata4fit[:,0], y=self.xydata4fit[:,1])

        # add more points to fit
        x1, x2 = get_x12(part=part, xydata=self.xydata4fit, V1=V1, V2=V2)  #

        newVs = np.linspace(start=x1, stop=x2, num=self.number_of_points)  # new volumes
        pressure_data = self.pressure_fit(newVs)                           # corresponding pressure

        # Fitting reverse
        self.volume_fit = Maxwell.fit_region(x=pressure_data, y=newVs)

    def extremus(self):
        # TODO MAKE it even precise... # TODO make it as one function
        p1 = Maxwell.find_extrems(data=self.xydata4fit[:,1], type_extremum="min")
        p1 = Maxwell.get_correct_extremums(self.xydata4fit, p1)
        self.V1 = V1 =  self.xydata4fit[:,0][self.xydata4fit[:,1] == p1]

        p2 = Maxwell.find_extrems(data=self.xydata4fit[:,1], type_extremum="max")
        p2 = Maxwell.get_correct_extremums(self.xydata4fit, p2)
        self.V2 = V2 =  self.xydata4fit[:,0][self.xydata4fit[:,1] == p2]
        return p1, p2, V1, V2

    def get_correspoding_volumes(self, p_try, V1, V2):
        Vl = Vc = Vr = 0
        # Vl
        self.fit(part="[L]", V1=V1, V2=V2)
        Vl = self.volume_fit(p_try)
        # Vc
        self.fit(part="[C]", V1=V1, V2=V2)
        Vc = self.volume_fit(p_try)
        # Vr
        self.fit(part="[R]", V1=V1, V2=V2)
        Vr = self.volume_fit(p_try)
        return Vl, Vc, Vr

    def integrate(self, a, b):
        return quad(self.pressure_fit, a=a, b=b)[0]  # return value integral between a, b

    def calculate_areas(self):
        if self.verbose: print(self.internal_name, "Working...")
        _time = 0

        _, p2, V1, V2 = self.extremus()  # getting extremus for splitting region

        p_try = p2 - p2 * 0.01   # nice start   maximum pressure - 1 %
        if p_try[0] < 0: print("Initial pressure is negative... breaking..."); possible = False
        else: possible = True

        if possible:
            Vl, Vc, Vr = self.get_correspoding_volumes(p_try, V1, V2)
            print(f"Vl: {Vl}, Vc: {Vc}, Vr: {Vr}")

<<<<<<< HEAD
            if Vl < Vc < Vr and self.can_calculate:
=======
            if Vl < Vc < Vr:
>>>>>>> 262fe40c
                ok = True
                # Take all
                self.fit(part="[A]")
                left_part  = p_try * (Vc - Vl) - self.integrate(Vl, Vc)
                right_part = self.integrate(Vc, Vr) - p_try * (Vr - Vc)

                priv_area_difference = 100500
                current_difference = abs(left_part - right_part)
                while current_difference > self.tolerance and self.can_calculate:
                    if not self.verbose and _time%10==0 : print("Working " + next(spinner), end='\r')

<<<<<<< HEAD
                    try:
                        Vl, Vc, Vr = self.get_correspoding_volumes(p_try, V1, V2)
                    except:
                        self.internal_error = 2
                        self.Maxwell_can_be_extended = True
                        break
=======
                    Vl, Vc, Vr = self.get_correspoding_volumes(p_try, V1, V2)
>>>>>>> 262fe40c
                    left_part  = p_try * (Vc - Vl) - self.integrate(Vl, Vc)
                    right_part = self.integrate(Vc, Vr) - p_try * (Vr - Vc)

                    current_difference = abs(left_part - right_part)
                    if priv_area_difference < current_difference: print("Previous difference was lower than current one... Breaking..."); break
#                    if p_try[0] < 1: print("Pressure is less than 1 bar... breaking..."); break

                    p_old = p_try[0]
                    Vl_old = Vl
                    Vr_old = Vr
                    if self.verbose: print(self.internal_name, "area difference:", current_difference, "| p:", p_try)

                    if priv_area_difference > current_difference:
                        # TODO make it smarter..
                        if p_try < 5: p_try -= current_difference / 100
                        else: p_try -= current_difference / 10

                    priv_area_difference = current_difference

                    # animation
                    if self.plot:
                        x = np.linspace(start=self.region_of_interest[0], stop=self.region_of_interest[1], num=10)
                        y = [p_try[0] for i in range(len(x))]
                        if plotter_available: self.plotter.plot(x=x ,y=y , key_name_f="pressure" + str('{:.3f}'.format(p_try[0])), animation=True)
                    _time += 1

            else:
<<<<<<< HEAD
                print("Something strange is happened... Aborting...\n"
=======
                print("Something strange is happend... aborting...\n"
>>>>>>> 262fe40c
                      "Try to reduce the range of interest...")
                ok = False
                p_old = -100500

            print("          " , end='\r')
            self.Maxwell_p = p_old
            self.Maxwell_Vl = Vl_old
            self.Maxwell_Vr = Vr_old
            if ok: left_part  = p_old * (Vc - Vl) - self.integrate(Vl, Vc)
            if ok: right_part = self.integrate(Vc, Vr) - p_old * (Vr - Vc)
            #if ok and not self.internal_error: print(f"\nMaxwell pressure = {self.Maxwell_p}, | correspoding area {abs(left_part - right_part)}")
            if ok and not self.internal_error: print(f"\nMaxwell pressure = {self.Maxwell_p}, | correspoding area {abs(left_part - right_part)}")
            if self.internal_error: self.internal_error_notification()
        else:
            print("We have negative initial pressure... Is there any adequate physics behind?..")
            self.Maxwell_p = 0


if __name__=="__main__":

	def help():
		print("Usage: ./Maxwell.py <filename> <region:of:interest[V]> <number_of_points:(default =100)>")
		print("  Ex.: ./Maxwell.py my_fancy_data.txt 0.2:1")
		print("  Ex.: ./Maxwell.py my_fancy_data.txt 0.2:1 100 ")
		print("  Ex.: ./Maxwell.py my_fancy_data.txt all 10000 ")

	if len(sys.argv) < 3: help(); sys.exit(0)

	filename = sys.argv[1]
	try:
		region_of_interest = sys.argv[2]
	except: region_of_interest = "all"
	try: number_of_points = sys.argv[3]
	except: number_of_points = 100
	print(f"You provided: \n filename: {filename} | region_of_interest: {region_of_interest}")

	m = Maxwell(filename=filename, region_of_interest=region_of_interest, number_of_points=number_of_points, verbose=False)<|MERGE_RESOLUTION|>--- conflicted
+++ resolved
@@ -244,11 +244,7 @@
             Vl, Vc, Vr = self.get_correspoding_volumes(p_try, V1, V2)
             print(f"Vl: {Vl}, Vc: {Vc}, Vr: {Vr}")
 
-<<<<<<< HEAD
             if Vl < Vc < Vr and self.can_calculate:
-=======
-            if Vl < Vc < Vr:
->>>>>>> 262fe40c
                 ok = True
                 # Take all
                 self.fit(part="[A]")
@@ -260,16 +256,12 @@
                 while current_difference > self.tolerance and self.can_calculate:
                     if not self.verbose and _time%10==0 : print("Working " + next(spinner), end='\r')
 
-<<<<<<< HEAD
                     try:
                         Vl, Vc, Vr = self.get_correspoding_volumes(p_try, V1, V2)
                     except:
                         self.internal_error = 2
                         self.Maxwell_can_be_extended = True
                         break
-=======
-                    Vl, Vc, Vr = self.get_correspoding_volumes(p_try, V1, V2)
->>>>>>> 262fe40c
                     left_part  = p_try * (Vc - Vl) - self.integrate(Vl, Vc)
                     right_part = self.integrate(Vc, Vr) - p_try * (Vr - Vc)
 
@@ -297,11 +289,7 @@
                     _time += 1
 
             else:
-<<<<<<< HEAD
                 print("Something strange is happened... Aborting...\n"
-=======
-                print("Something strange is happend... aborting...\n"
->>>>>>> 262fe40c
                       "Try to reduce the range of interest...")
                 ok = False
                 p_old = -100500
